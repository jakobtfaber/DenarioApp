import os
import sys
try:
    from .utils import extract_api_keys, get_project_dir, set_api_keys, create_zip_in_memory, delete_old_folders
    from .components import description_comp, idea_comp, method_comp, results_comp, paper_comp, keywords_comp, check_idea_comp, wolfram_hitl_review_comp
    from .constants import PROJECT_DIR, LLMs
except Exception:
    # Fallback when executed as a plain script (no package context)
    _HERE = os.path.dirname(__file__)
    if _HERE not in sys.path:
        sys.path.insert(0, _HERE)
    from utils import extract_api_keys, get_project_dir, set_api_keys, create_zip_in_memory, delete_old_folders
    from components import description_comp, idea_comp, method_comp, results_comp, paper_comp, keywords_comp, check_idea_comp, wolfram_hitl_review_comp
    from constants import PROJECT_DIR, LLMs
try:
    from .preflight import run_checks  # type: ignore
except Exception:
    # Fallback when running as plain script (no package context)
    import importlib.util as _ilu
    _pf_path = os.path.join(os.path.dirname(__file__), 'preflight.py')
    _spec = _ilu.spec_from_file_location('denario_app_preflight', _pf_path)
    assert _spec and _spec.loader
    _mod = _ilu.module_from_spec(_spec)
    _spec.loader.exec_module(_mod)
    run_checks = getattr(_mod, 'run_checks')
import argparse
import streamlit as st
# Ensure local Denario source is importable in single-user setups
DENARIO_SRC = '/data/cmbagents/Denario'
try:
    from denario import Denario
except ModuleNotFoundError:
    sys.path.insert(0, DENARIO_SRC)
    try:
        from denario import Denario
    except ModuleNotFoundError:
        # Fallback: force-load module from source path
        import importlib.util
        import types
        init_path = os.path.join(DENARIO_SRC, 'denario', '__init__.py')
        spec = importlib.util.spec_from_file_location('denario', init_path)
        mod = importlib.util.module_from_spec(spec)  # type: ignore
        assert spec is not None and spec.loader is not None
        spec.loader.exec_module(mod)
        sys.modules['denario'] = mod
        from denario import Denario

# * Run preflight checks (exit with error if blocking issues)
_pf = run_checks()
if not _pf['summary']['ok']:
    # Print minimal banner in UI and stop
    st.error('Preflight failed. See terminal logs for details.')
    st.json(_pf)
    st.stop()


denarioimg = 'https://avatars.githubusercontent.com/u/206478071?s=400&u=b2da27eb19fb77adbc7b12b43da91fbc7309fb6f&v=4'

# streamlit configuration
st.set_page_config(
    page_title="Denario",         # Title of the app (shown in browser tab)
    # page_icon=denarioimg,         # Favicon (icon in browser tab)
    # Page layout (options: "centered" or "wide")
    layout="wide",
    initial_sidebar_state="auto",    # Sidebar behavior
    menu_items=None                  # Custom options for the app menu
)

st.session_state["LLM_API_KEYS"] = {}

st.title('Denario')

# Initialize Denario project instance early for use throughout the UI
_project_dir = get_project_dir()
den = Denario(project_dir=_project_dir)

st.markdown("""
    <style>
    .log-box {
        background-color: #111827;
        color: #d1d5db;
        font-family: monospace;
        padding: 1em;
        border-radius: 8px;
        max-height: 300px;
        overflow-y: auto;
        border: 1px solid #4b5563;
        white-space: pre-wrap;
        resize: vertical;
        min-height: 100px;
        max-height: 700px;
    }
    </style>
""", unsafe_allow_html=True)


# ---
# Sidebar UI
# ---

with st.sidebar:

    # st.image(astropilotimg)

    st.header("API keys")
    st.markdown(
        "*Input OpenAI, Anthropic, Gemini and Perplexity API keys below. See [here](https://denario.readthedocs.io/en/latest/apikeys/) for more information.*")

    with st.expander("Set API keys"):

        # If API key doesn't exist, show the input field
        for llm in LLMs:
            api_key = st.text_input(
                f"{llm} API key:",
                type="password",
                key=f"{llm}_api_key_input"
            )

            # If the user enters a key, save it and rerun to refresh the
            # interface
            if api_key:
                st.session_state["LLM_API_KEYS"][llm] = api_key
                set_api_keys(den.keys, api_key, llm)

            # Check session state
            has_key = st.session_state["LLM_API_KEYS"].get(llm)

            # # Display status after the key is saved
            # if has_key:
            #     st.markdown(f"<small style='color:green;'> ✅: {llm} API key set</small>",unsafe_allow_html=True)
            # else:
            #     st.markdown(f"<small style='color:red;'>❌: No {llm} API key</small>", unsafe_allow_html=True)

        st.markdown(
            """Or just upload a .env file with the following keys and reload the page:

```
OPENAI_API_KEY="..."
ANTHROPIC_API_KEY="..."
GEMINI_API_KEY="..."
PERPLEXITY_API_KEY="..."
```
                    """)
        uploaded_dotenv = st.file_uploader(
            "Upload the .env file", accept_multiple_files=False)

        if uploaded_dotenv:
            keys = extract_api_keys(uploaded_dotenv)

            for key, value in keys.items():
                st.session_state["LLM_API_KEYS"][key] = value
                den.keys[key] = value

    st.header("Upload data")

    uploaded_data = st.file_uploader(
        "Upload the data files",
        accept_multiple_files=True)

    if uploaded_data:
        os.makedirs(f"{den.project_dir}/data/", exist_ok=True)
        for uploaded_file in uploaded_data:
            with open(f"{den.project_dir}/data/{uploaded_file.name}", "wb") as f:
                f.write(uploaded_file.getbuffer())
        st.success("Files uploaded successfully!")

    st.header("Download project")

    project_zip = create_zip_in_memory(den.project_dir)

    st.download_button(
        label="Download all project files",
        data=project_zip,
        file_name="project.zip",
        mime="application/zip",
        icon=":material/download:",
    )

# ---
# Main
# ---

st.write("""
        AI agents to assist the development of a scientific research process.
         
        From getting research ideas, developing methods, computing results and writing papers.
         """)

# Load Font Awesome CSS
st.markdown(
    """
    <link href="https://cdnjs.cloudflare.com/ajax/libs/font-awesome/6.4.0/css/all.min.css" rel="stylesheet">
    """,
    unsafe_allow_html=True
)

# Icons
st.markdown(
    """
    <div style="text-align: left; margin-top: 0px; margin-bottom: 20px; font-size: 16px;">
        <a href="https://astropilot-ai.github.io/DenarioPaperPage/" target="_blank" style="margin-right: 30px; text-decoration: none; color: inherit;">
            <i class="fa-solid fa-globe"></i> Project Page
        </a>
        <a href="https://denario.readthedocs.io/en/latest/" target="_blank" style="margin-right: 30px; text-decoration: none; color: inherit;">
            <i class="fa-solid fa-book"></i> Documentation
        </a>
        <a href="https://github.com/AstroPilot-AI/Denario" target="_blank" style="margin-right: 30px; text-decoration: none; color: inherit;">
            <i class="fa-brands fa-github"></i> Code
        </a>
    </div>
    """,
    unsafe_allow_html=True
)

<<<<<<< HEAD
st.caption(
    "[Get the source code here](https://github.com/AstroPilot-AI/Denario.git).")
=======
# TODO: add above when paper is ready
# <a href="https://your-paper-link.com" target="_blank" style="text-decoration: none; color: inherit;">
#     <i class="fa-solid fa-file-alt"></i> Paper
# </a>
>>>>>>> 3405352f

tab_descr, tab_idea, tab_method, tab_restults, tab_paper, tab_check_idea, tab_keywords, tab_wolfram = st.tabs([
    "**Description**",
    "**Idea**",
    "**Methods**",
    "**Results**",
    "**Paper**",
    "Check idea",
    "Keywords",
    "Wolfram Alpha"
])

with tab_descr:
    description_comp(den)

with tab_idea:
    idea_comp(den)

with tab_method:
    method_comp(den)

with tab_restults:
    results_comp(den)

with tab_paper:
    paper_comp(den)

with tab_check_idea:
    check_idea_comp(den)

with tab_keywords:
    keywords_comp(den)

with tab_wolfram:
    wolfram_hitl_review_comp()<|MERGE_RESOLUTION|>--- conflicted
+++ resolved
@@ -1,58 +1,27 @@
 import os
-import sys
-try:
-    from .utils import extract_api_keys, get_project_dir, set_api_keys, create_zip_in_memory, delete_old_folders
-    from .components import description_comp, idea_comp, method_comp, results_comp, paper_comp, keywords_comp, check_idea_comp, wolfram_hitl_review_comp
-    from .constants import PROJECT_DIR, LLMs
-except Exception:
-    # Fallback when executed as a plain script (no package context)
-    _HERE = os.path.dirname(__file__)
-    if _HERE not in sys.path:
-        sys.path.insert(0, _HERE)
-    from utils import extract_api_keys, get_project_dir, set_api_keys, create_zip_in_memory, delete_old_folders
-    from components import description_comp, idea_comp, method_comp, results_comp, paper_comp, keywords_comp, check_idea_comp, wolfram_hitl_review_comp
-    from constants import PROJECT_DIR, LLMs
-try:
-    from .preflight import run_checks  # type: ignore
-except Exception:
-    # Fallback when running as plain script (no package context)
-    import importlib.util as _ilu
-    _pf_path = os.path.join(os.path.dirname(__file__), 'preflight.py')
-    _spec = _ilu.spec_from_file_location('denario_app_preflight', _pf_path)
-    assert _spec and _spec.loader
-    _mod = _ilu.module_from_spec(_spec)
-    _spec.loader.exec_module(_mod)
-    run_checks = getattr(_mod, 'run_checks')
 import argparse
 import streamlit as st
-# Ensure local Denario source is importable in single-user setups
-DENARIO_SRC = '/data/cmbagents/Denario'
-try:
-    from denario import Denario
-except ModuleNotFoundError:
-    sys.path.insert(0, DENARIO_SRC)
-    try:
-        from denario import Denario
-    except ModuleNotFoundError:
-        # Fallback: force-load module from source path
-        import importlib.util
-        import types
-        init_path = os.path.join(DENARIO_SRC, 'denario', '__init__.py')
-        spec = importlib.util.spec_from_file_location('denario', init_path)
-        mod = importlib.util.module_from_spec(spec)  # type: ignore
-        assert spec is not None and spec.loader is not None
-        spec.loader.exec_module(mod)
-        sys.modules['denario'] = mod
-        from denario import Denario
-
-# * Run preflight checks (exit with error if blocking issues)
-_pf = run_checks()
-if not _pf['summary']['ok']:
-    # Print minimal banner in UI and stop
-    st.error('Preflight failed. See terminal logs for details.')
-    st.json(_pf)
-    st.stop()
-
+from denario import Denario
+
+from constants import PROJECT_DIR, LLMs
+from components import description_comp, idea_comp, method_comp, results_comp, paper_comp, keywords_comp, check_idea_comp
+from utils import extract_api_keys, get_project_dir, set_api_keys, create_zip_in_memory, delete_old_folders
+
+#---
+# Initialize session
+#--- 
+
+parser = argparse.ArgumentParser()
+parser.add_argument('--deploy',action='store_true',help='Flag to enable special settings for deployment in Huggin Face Spaces')
+deploy = parser.parse_args().deploy
+
+if deploy:
+    delete_old_folders()
+    project_dir = get_project_dir()
+else:
+    project_dir = PROJECT_DIR
+
+den = Denario(project_dir=project_dir, clear_project_dir=False)
 
 denarioimg = 'https://avatars.githubusercontent.com/u/206478071?s=400&u=b2da27eb19fb77adbc7b12b43da91fbc7309fb6f&v=4'
 
@@ -60,8 +29,7 @@
 st.set_page_config(
     page_title="Denario",         # Title of the app (shown in browser tab)
     # page_icon=denarioimg,         # Favicon (icon in browser tab)
-    # Page layout (options: "centered" or "wide")
-    layout="wide",
+    layout="wide",                   # Page layout (options: "centered" or "wide")
     initial_sidebar_state="auto",    # Sidebar behavior
     menu_items=None                  # Custom options for the app menu
 )
@@ -69,10 +37,6 @@
 st.session_state["LLM_API_KEYS"] = {}
 
 st.title('Denario')
-
-# Initialize Denario project instance early for use throughout the UI
-_project_dir = get_project_dir()
-den = Denario(project_dir=_project_dir)
 
 st.markdown("""
     <style>
@@ -94,17 +58,16 @@
 """, unsafe_allow_html=True)
 
 
-# ---
+#---
 # Sidebar UI
-# ---
+#---
 
 with st.sidebar:
 
     # st.image(astropilotimg)
 
     st.header("API keys")
-    st.markdown(
-        "*Input OpenAI, Anthropic, Gemini and Perplexity API keys below. See [here](https://denario.readthedocs.io/en/latest/apikeys/) for more information.*")
+    st.markdown("*Input OpenAI, Anthropic, Gemini and Perplexity API keys below. See [here](https://denario.readthedocs.io/en/latest/apikeys/) for more information.*")
 
     with st.expander("Set API keys"):
 
@@ -115,25 +78,23 @@
                 type="password",
                 key=f"{llm}_api_key_input"
             )
-
-            # If the user enters a key, save it and rerun to refresh the
-            # interface
+            
+            # If the user enters a key, save it and rerun to refresh the interface
             if api_key:
                 st.session_state["LLM_API_KEYS"][llm] = api_key
                 set_api_keys(den.keys, api_key, llm)
-
+            
             # Check session state
             has_key = st.session_state["LLM_API_KEYS"].get(llm)
-
+            
             # # Display status after the key is saved
             # if has_key:
             #     st.markdown(f"<small style='color:green;'> ✅: {llm} API key set</small>",unsafe_allow_html=True)
             # else:
             #     st.markdown(f"<small style='color:red;'>❌: No {llm} API key</small>", unsafe_allow_html=True)
 
-        st.markdown(
-            """Or just upload a .env file with the following keys and reload the page:
-
+        st.markdown("""Or just upload a .env file with the following keys and reload the page:
+                    
 ```
 OPENAI_API_KEY="..."
 ANTHROPIC_API_KEY="..."
@@ -141,8 +102,7 @@
 PERPLEXITY_API_KEY="..."
 ```
                     """)
-        uploaded_dotenv = st.file_uploader(
-            "Upload the .env file", accept_multiple_files=False)
+        uploaded_dotenv = st.file_uploader("Upload the .env file", accept_multiple_files=False)
 
         if uploaded_dotenv:
             keys = extract_api_keys(uploaded_dotenv)
@@ -153,9 +113,7 @@
 
     st.header("Upload data")
 
-    uploaded_data = st.file_uploader(
-        "Upload the data files",
-        accept_multiple_files=True)
+    uploaded_data = st.file_uploader("Upload the data files", accept_multiple_files=True)
 
     if uploaded_data:
         os.makedirs(f"{den.project_dir}/data/", exist_ok=True)
@@ -176,9 +134,9 @@
         icon=":material/download:",
     )
 
-# ---
+#---
 # Main
-# ---
+#---
 
 st.write("""
         AI agents to assist the development of a scientific research process.
@@ -212,25 +170,19 @@
     unsafe_allow_html=True
 )
 
-<<<<<<< HEAD
-st.caption(
-    "[Get the source code here](https://github.com/AstroPilot-AI/Denario.git).")
-=======
 # TODO: add above when paper is ready
 # <a href="https://your-paper-link.com" target="_blank" style="text-decoration: none; color: inherit;">
 #     <i class="fa-solid fa-file-alt"></i> Paper
 # </a>
->>>>>>> 3405352f
-
-tab_descr, tab_idea, tab_method, tab_restults, tab_paper, tab_check_idea, tab_keywords, tab_wolfram = st.tabs([
-    "**Description**",
-    "**Idea**",
-    "**Methods**",
-    "**Results**",
-    "**Paper**",
+
+tab_descr, tab_idea, tab_method, tab_restults, tab_paper,  tab_check_idea, tab_keywords,= st.tabs([
+    "**Description**", 
+    "**Idea**", 
+    "**Methods**", 
+    "**Results**", 
+    "**Paper**", 
     "Check idea",
-    "Keywords",
-    "Wolfram Alpha"
+    "Keywords"
 ])
 
 with tab_descr:
@@ -252,7 +204,4 @@
     check_idea_comp(den)
 
 with tab_keywords:
-    keywords_comp(den)
-
-with tab_wolfram:
-    wolfram_hitl_review_comp()+    keywords_comp(den)